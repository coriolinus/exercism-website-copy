
[
  {
    "github_username": "ser1us",
    "name": "Christoph Lipp",
    "link_text": null,
    "link_url": null,
    "avatar_url": null,
    "bio":
      "Python has something for everyone. Like functional programming? Check. Like OOP? Check. Need multiple inheritance? Check. I use it for web apps (Django) and - more recently - for machine learning, it's awesome!"
  },
 {
  "github_username": "slahmar",
  "name": "Salomé Lahmar",
  "link_text": null,
  "link_url": null,
  "avatar_url": null,
  "bio": "Python is my favorite language because it's easy to learn and easy to write, and really explicit and concise. It's also great for machine learning enthusiasts!"
  },
 {
      "github_username": "sebito91",
      "name": "Sebastian Borza",
      "link_text": null,
      "link_url": null,
      "avatar_url": null,
      "bio": "I'm a Canadian (based in Chicago) freelance golang, C and python developer working on projects within the gaming, finance and data-science worlds respectively. My favorite freetime task is coding challenges and I'm more than happy to help people talk through solutions!"
    },
    {
      "github_username": "Seenivasanseeni",
      "name": "Seeni",
      "link_text": "",
      "link_url": "",
      "avatar_url": "",
      "bio": "I am Indian student developer working in Deep Learning with python. I work on python for almost all of my projects. Other languages i Use are javascript , c++ "
    },
	{
  "github_username": "schmerziel",
  "name": "Steven Hans",
  "link_text": null,
  "link_url": null,
  "avatar_url": null,
  "bio": "Everytime I wanted to do some quick automation I always choose python because it is simple, relatively easy, and fast enough to do the automation. This has saved me a lot of painful time if I were to do it myself manually. I also like java and currently learning some C."
	},
  {
<<<<<<< HEAD
    "github_username": "sandordargo",
    "name": "Sandor Dargo",
    "link_text": "Sandor Dargo's Blog",
    "link_url": "http://sandordargo.com/",
    "avatar_url": null,
    "bio": "I like Python because it's so simple to understand it and it can read like well-written prose. Besides it's a real swiss army knife, you can use it for almost everything. Yet, it takes some time to learn writing pythonic code, but I'm happy to help you with that!"
  }

]
=======
    "github_username": "stevelle",
    "name": "Steve Lewis",
    "link_text": null,
    "link_url": null,
    "avatar_url": null,
    "bio": "I appreciate python among the many languages I have used for expressiveness and readability. I have used it at work and for personal projects."
  }
]
>>>>>>> 6277056b
<|MERGE_RESOLUTION|>--- conflicted
+++ resolved
@@ -42,17 +42,14 @@
   "bio": "Everytime I wanted to do some quick automation I always choose python because it is simple, relatively easy, and fast enough to do the automation. This has saved me a lot of painful time if I were to do it myself manually. I also like java and currently learning some C."
 	},
   {
-<<<<<<< HEAD
     "github_username": "sandordargo",
     "name": "Sandor Dargo",
     "link_text": "Sandor Dargo's Blog",
     "link_url": "http://sandordargo.com/",
     "avatar_url": null,
     "bio": "I like Python because it's so simple to understand it and it can read like well-written prose. Besides it's a real swiss army knife, you can use it for almost everything. Yet, it takes some time to learn writing pythonic code, but I'm happy to help you with that!"
-  }
-
-]
-=======
+  },
+  {
     "github_username": "stevelle",
     "name": "Steve Lewis",
     "link_text": null,
@@ -60,5 +57,4 @@
     "avatar_url": null,
     "bio": "I appreciate python among the many languages I have used for expressiveness and readability. I have used it at work and for personal projects."
   }
-]
->>>>>>> 6277056b
+]